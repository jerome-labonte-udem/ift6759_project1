--- conflicted
+++ resolved
@@ -83,23 +83,14 @@
             metadata_sequence = []
             for offset in past_time_offsets:
                 try:
-<<<<<<< HEAD
                     metadata = [
-                        df.loc[t0 + offset, f"{station}_CLEARSKY_GHI"],
+                        df.loc[t0 + offset, f"{station}_CLEARSKY_GHI"] / MAX_CLEARSKY_GHI * 2 - 1,
                         df.loc[t0 + offset, f"{station}_DAYTIME"],
-                        (t0 + offset).dayofyear,
-                        (t0 + offset).hour,
-                        (t0 + offset).minute
+                        (t0 + offset).dayofyear / 365 * 2 - 1,
+                        (t0 + offset).hour / 24 * 2 - 1,
+                        (t0 + offset).minute / 60 * 2 - 1
                     ]
-=======
-                    metadata = []
                     # rescale to [-1, 1]
-                    metadata.append(df.loc[t0 + offset, f"{station}_CLEARSKY_GHI"] / MAX_CLEARSKY_GHI * 2 - 1)
-                    metadata.append(df.loc[t0 + offset, f"{station}_DAYTIME"])
-                    metadata.append((t0 + offset).dayofyear / 365 * 2 - 1)
-                    metadata.append((t0 + offset).hour / 24 * 2 - 1)
-                    metadata.append((t0 + offset).minute / 60 * 2 - 1)
->>>>>>> 0fd806f4
                     metadata_sequence.append(metadata)
                 except KeyError as err:
                     # If CLEARSKY_GHI not available in df -> GHI not available as well
